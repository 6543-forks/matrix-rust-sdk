--- conflicted
+++ resolved
@@ -91,7 +91,6 @@
     void did_receive_update();
 };
 
-<<<<<<< HEAD
 interface SlidingSyncList {};
 
 interface SlidingSyncListBuilder {
@@ -102,12 +101,6 @@
     SlidingSyncList update_list(SlidingSyncList list);
 };
 
-interface ClientBuilder {
-    constructor();
-};
-
-=======
->>>>>>> 69c8b9f0
 dictionary CreateRoomParameters {
     string? name;
     string? topic = null;
