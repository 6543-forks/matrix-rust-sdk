// Copyright 2021 The Matrix.org Foundation C.I.C.
//
// Licensed under the Apache License, Version 2.0 (the "License");
// you may not use this file except in compliance with the License.
// You may obtain a copy of the License at
//
//     http://www.apache.org/licenses/LICENSE-2.0
//
// Unless required by applicable law or agreed to in writing, software
// distributed under the License is distributed on an "AS IS" BASIS,
// WITHOUT WARRANTIES OR CONDITIONS OF ANY KIND, either express or implied.
// See the License for the specific language governing permissions and
// limitations under the License.

//! The state store holds the overall state for rooms, users and their
//! profiles and their timelines. It is an overall cache for faster access
//! and convenience- accessible through `Store`.
//!
//! Implementing the `StateStore` trait, you can plug any storage backend
//! into the store for the actual storage. By default this brings an in-memory
//! store.

use std::{
    collections::{BTreeMap, BTreeSet},
    ops::Deref,
    pin::Pin,
    result::Result as StdResult,
    sync::Arc,
};

#[cfg(any(test, feature = "testing"))]
#[macro_use]
pub mod integration_tests;

use async_trait::async_trait;
use dashmap::DashMap;
use matrix_sdk_common::{locks::RwLock, AsyncTraitDeps};
#[cfg(feature = "e2e-encryption")]
use matrix_sdk_crypto::store::CryptoStore;
use ruma::{
    api::client::push::get_notifications::v3::Notification,
    events::{
        presence::PresenceEvent,
        receipt::{Receipt, ReceiptEventContent},
        room::member::{
            OriginalSyncRoomMemberEvent, RoomMemberEventContent, StrippedRoomMemberEvent,
        },
        AnyGlobalAccountDataEvent, AnyRoomAccountDataEvent, AnyStrippedStateEvent,
        AnySyncStateEvent, GlobalAccountDataEventType, RoomAccountDataEventType, StateEventType,
    },
    receipt::ReceiptType,
    serde::Raw,
    EventId, MxcUri, OwnedEventId, OwnedRoomId, OwnedUserId, RoomId, UserId,
};

/// BoxStream of owned Types
pub type BoxStream<T> = Pin<Box<dyn futures_util::Stream<Item = T> + Send>>;

#[cfg(feature = "experimental-timeline")]
use crate::deserialized_responses::{SyncRoomEvent, TimelineSlice};
use crate::{
<<<<<<< HEAD
=======
    deserialized_responses::{MemberEvent, SyncRoomEvent, TimelineSlice},
>>>>>>> 26935ee1
    media::MediaRequest,
    rooms::{RoomInfo, RoomType},
    Room, Session,
};

pub(crate) mod ambiguity_map;
mod memory_store;

pub use self::memory_store::MemoryStore;

/// State store specific error type.
#[derive(Debug, thiserror::Error)]
pub enum StoreError {
    #[error(transparent)]
    /// An error happened in the underlying database backend.
    Backend(#[from] anyhow::Error),
    /// An error happened while serializing or deserializing some data.
    #[error(transparent)]
    Json(#[from] serde_json::Error),
    /// An error happened while deserializing a Matrix identifier, e.g. an user
    /// id.
    #[error(transparent)]
    Identifier(#[from] ruma::IdParseError),
    /// The store is locked with a passphrase and an incorrect passphrase was
    /// given.
    #[error("The store failed to be unlocked")]
    StoreLocked,
    /// An unencrypted store was tried to be unlocked with a passphrase.
    #[error("The store is not encrypted but was tried to be opened with a passphrase")]
    UnencryptedStore,
    /// The store failed to encrypt or decrypt some data.
    #[error("Error encrypting or decrypting data from the store: {0}")]
    Encryption(String),
    /// The store failed to encode or decode some data.
    #[error("Error encoding or decoding data from the store: {0}")]
    Codec(String),
    /// Redacting an event in the store has failed.
    ///
    /// This should never happen.
    #[error("Redaction failed: {0}")]
    Redaction(#[source] ruma::signatures::Error),
}
/// A `StateStore` specific result type.
pub type Result<T, E = StoreError> = std::result::Result<T, E>;

/// An abstract state store trait that can be used to implement different stores
/// for the SDK.
#[cfg_attr(target_arch = "wasm32", async_trait(?Send))]
#[cfg_attr(not(target_arch = "wasm32"), async_trait)]
pub trait StateStore: AsyncTraitDeps {
    /// Save the given filter id under the given name.
    ///
    /// # Arguments
    ///
    /// * `filter_name` - The name that should be used to store the filter id.
    ///
    /// * `filter_id` - The filter id that should be stored in the state store.
    async fn save_filter(&self, filter_name: &str, filter_id: &str) -> Result<()>;

    /// Save the set of state changes in the store.
    async fn save_changes(&self, changes: &StateChanges) -> Result<()>;

    /// Get the filter id that was stored under the given filter name.
    ///
    /// # Arguments
    ///
    /// * `filter_name` - The name that was used to store the filter id.
    async fn get_filter(&self, filter_name: &str) -> Result<Option<String>>;

    /// Get the last stored sync token.
    async fn get_sync_token(&self) -> Result<Option<String>>;

    /// Get the stored presence event for the given user.
    ///
    /// # Arguments
    ///
    /// * `user_id` - The id of the user for which we wish to fetch the presence
    /// event for.
    async fn get_presence_event(&self, user_id: &UserId) -> Result<Option<Raw<PresenceEvent>>>;

    /// Get a state event out of the state store.
    ///
    /// # Arguments
    ///
    /// * `room_id` - The id of the room the state event was received for.
    ///
    /// * `event_type` - The event type of the state event.
    async fn get_state_event(
        &self,
        room_id: &RoomId,
        event_type: StateEventType,
        state_key: &str,
    ) -> Result<Option<Raw<AnySyncStateEvent>>>;

    /// Get a list of state events for a given room and `StateEventType`.
    ///
    /// # Arguments
    ///
    /// * `room_id` - The id of the room to find events for.
    ///
    /// * `event_type` - The event type.
    async fn get_state_events(
        &self,
        room_id: &RoomId,
        event_type: StateEventType,
    ) -> Result<Vec<Raw<AnySyncStateEvent>>>;

    /// Get the current profile for the given user in the given room.
    ///
    /// # Arguments
    ///
    /// * `room_id` - The room id the profile is used in.
    ///
    /// * `user_id` - The id of the user the profile belongs to.
    async fn get_profile(
        &self,
        room_id: &RoomId,
        user_id: &UserId,
    ) -> Result<Option<RoomMemberEventContent>>;

    /// Get the `MemberEvent` for the given state key in the given room id.
    ///
    /// # Arguments
    ///
    /// * `room_id` - The room id the member event belongs to.
    ///
    /// * `state_key` - The user id that the member event defines the state for.
    async fn get_member_event(
        &self,
        room_id: &RoomId,
        state_key: &UserId,
    ) -> Result<Option<MemberEvent>>;

    /// Get all the user ids of members for a given room, for stripped and
    /// regular rooms alike.
    async fn get_user_ids(&self, room_id: &RoomId) -> Result<Vec<OwnedUserId>>;

    /// Get all the user ids of members that are in the invited state for a
    /// given room, for stripped and regular rooms alike.
    async fn get_invited_user_ids(&self, room_id: &RoomId) -> Result<Vec<OwnedUserId>>;

    /// Get all the user ids of members that are in the joined state for a
    /// given room, for stripped and regular rooms alike.
    async fn get_joined_user_ids(&self, room_id: &RoomId) -> Result<Vec<OwnedUserId>>;

    /// Get all the pure `RoomInfo`s the store knows about.
    async fn get_room_infos(&self) -> Result<Vec<RoomInfo>>;

    /// Get all the pure `RoomInfo`s the store knows about.
    async fn get_stripped_room_infos(&self) -> Result<Vec<RoomInfo>>;

    /// Get all the users that use the given display name in the given room.
    ///
    /// # Arguments
    ///
    /// * `room_id` - The id of the room for which the display name users should
    /// be fetched for.
    ///
    /// * `display_name` - The display name that the users use.
    async fn get_users_with_display_name(
        &self,
        room_id: &RoomId,
        display_name: &str,
    ) -> Result<BTreeSet<OwnedUserId>>;

    /// Get an event out of the account data store.
    ///
    /// # Arguments
    ///
    /// * `event_type` - The event type of the account data event.
    async fn get_account_data_event(
        &self,
        event_type: GlobalAccountDataEventType,
    ) -> Result<Option<Raw<AnyGlobalAccountDataEvent>>>;

    /// Get an event out of the room account data store.
    ///
    /// # Arguments
    ///
    /// * `room_id` - The id of the room for which the room account data event
    ///   should
    /// be fetched.
    ///
    /// * `event_type` - The event type of the room account data event.
    async fn get_room_account_data_event(
        &self,
        room_id: &RoomId,
        event_type: RoomAccountDataEventType,
    ) -> Result<Option<Raw<AnyRoomAccountDataEvent>>>;

    /// Get an event out of the user room receipt store.
    ///
    /// # Arguments
    ///
    /// * `room_id` - The id of the room for which the receipt should be
    ///   fetched.
    ///
    /// * `receipt_type` - The type of the receipt.
    ///
    /// * `user_id` - The id of the user for who the receipt should be fetched.
    async fn get_user_room_receipt_event(
        &self,
        room_id: &RoomId,
        receipt_type: ReceiptType,
        user_id: &UserId,
    ) -> Result<Option<(OwnedEventId, Receipt)>>;

    /// Get events out of the event room receipt store.
    ///
    /// # Arguments
    ///
    /// * `room_id` - The id of the room for which the receipts should be
    ///   fetched.
    ///
    /// * `receipt_type` - The type of the receipts.
    ///
    /// * `event_id` - The id of the event for which the receipts should be
    ///   fetched.
    async fn get_event_room_receipt_events(
        &self,
        room_id: &RoomId,
        receipt_type: ReceiptType,
        event_id: &EventId,
    ) -> Result<Vec<(OwnedUserId, Receipt)>>;

    /// Get arbitrary data from the custom store
    ///
    /// # Arguments
    ///
    /// * `key` - The key to fetch data for
    async fn get_custom_value(&self, key: &[u8]) -> Result<Option<Vec<u8>>>;

    /// Put arbitrary data into the custom store
    ///
    /// # Arguments
    ///
    /// * `key` - The key to insert data into
    ///
    /// * `value` - The value to insert
    async fn set_custom_value(&self, key: &[u8], value: Vec<u8>) -> Result<Option<Vec<u8>>>;

    /// Add a media file's content in the media store.
    ///
    /// # Arguments
    ///
    /// * `request` - The `MediaRequest` of the file.
    ///
    /// * `content` - The content of the file.
    async fn add_media_content(&self, request: &MediaRequest, content: Vec<u8>) -> Result<()>;

    /// Get a media file's content out of the media store.
    ///
    /// # Arguments
    ///
    /// * `request` - The `MediaRequest` of the file.
    async fn get_media_content(&self, request: &MediaRequest) -> Result<Option<Vec<u8>>>;

    /// Removes a media file's content from the media store.
    ///
    /// # Arguments
    ///
    /// * `request` - The `MediaRequest` of the file.
    async fn remove_media_content(&self, request: &MediaRequest) -> Result<()>;

    /// Removes all the media files' content associated to an `MxcUri` from the
    /// media store.
    ///
    /// # Arguments
    ///
    /// * `uri` - The `MxcUri` of the media files.
    async fn remove_media_content_for_uri(&self, uri: &MxcUri) -> Result<()>;

    /// Removes a room and all elements associated from the state store.
    ///
    /// # Arguments
    ///
    /// * `room_id` - The `RoomId` of the room to delete.
    async fn remove_room(&self, room_id: &RoomId) -> Result<()>;

    /// Get a stream of the stored timeline
    ///
    /// # Arguments
    ///
    /// * `room_id` - The `RoomId` of the room to delete.
    ///
    /// Returns a stream of events and a token that can be used to request
    /// previous events.
    #[cfg(feature = "experimental-timeline")]
    async fn room_timeline(
        &self,
        room_id: &RoomId,
    ) -> Result<Option<(BoxStream<Result<SyncRoomEvent>>, Option<String>)>>;
}

/// A state store wrapper for the SDK.
///
/// This adds additional higher level store functionality on top of a
/// `StateStore` implementation.
#[derive(Debug, Clone)]
pub struct Store {
    inner: Arc<dyn StateStore>,
    pub(crate) session: Arc<RwLock<Option<Session>>>,
    pub(crate) sync_token: Arc<RwLock<Option<String>>>,
    rooms: Arc<DashMap<OwnedRoomId, Room>>,
    stripped_rooms: Arc<DashMap<OwnedRoomId, Room>>,
}

impl Store {
    /// Create a new Store with the default `MemoryStore`
    pub fn open_memory_store() -> Self {
        let inner = Box::new(MemoryStore::new());

        Self::new(inner)
    }
}

impl Store {
    /// Create a new store, wrappning the given `StateStore`
    pub fn new(inner: Box<dyn StateStore>) -> Self {
        Self {
            inner: inner.into(),
            session: Default::default(),
            sync_token: Default::default(),
            rooms: Default::default(),
            stripped_rooms: Default::default(),
        }
    }

    /// Restore the access to the Store from the given `Session`, overwrites any
    /// previously existing access to the Store.
    pub async fn restore_session(&self, session: Session) -> Result<()> {
        for info in self.inner.get_room_infos().await? {
            let room = Room::restore(&session.user_id, self.inner.clone(), info);
            self.rooms.insert(room.room_id().to_owned(), room);
        }

        for info in self.inner.get_stripped_room_infos().await? {
            let room = Room::restore(&session.user_id, self.inner.clone(), info);
            self.stripped_rooms.insert(room.room_id().to_owned(), room);
        }

        let token = self.get_sync_token().await?;

        *self.sync_token.write().await = token;
        *self.session.write().await = Some(session);

        Ok(())
    }

    /// Get all the rooms this store knows about.
    pub fn get_rooms(&self) -> Vec<Room> {
        self.rooms.iter().filter_map(|r| self.get_room(r.key())).collect()
    }

    /// Get the room with the given room id.
    pub fn get_room(&self, room_id: &RoomId) -> Option<Room> {
        self.rooms
            .get(room_id)
            .and_then(|r| match r.room_type() {
                RoomType::Joined => Some(r.clone()),
                RoomType::Left => Some(r.clone()),
                RoomType::Invited => self.get_stripped_room(room_id),
            })
            .or_else(|| self.get_stripped_room(room_id))
    }

    /// Get all the rooms this store knows about.
    pub fn get_stripped_rooms(&self) -> Vec<Room> {
        self.stripped_rooms.iter().filter_map(|r| self.get_stripped_room(r.key())).collect()
    }

    /// Get the stripped room with the given room id.
    pub fn get_stripped_room(&self, room_id: &RoomId) -> Option<Room> {
        self.stripped_rooms.get(room_id).map(|r| r.clone())
    }

    /// Lookup the stripped Room for the given RoomId, or create one, if it
    /// didn't exist yet in the store
    pub async fn get_or_create_stripped_room(&self, room_id: &RoomId) -> Room {
        let session = self.session.read().await;
        let user_id = &session.as_ref().expect("Creating room while not being logged in").user_id;

        self.stripped_rooms
            .entry(room_id.to_owned())
            .or_insert_with(|| Room::new(user_id, self.inner.clone(), room_id, RoomType::Invited))
            .clone()
    }

    /// Lookup the Room for the given RoomId, or create one, if it didn't exist
    /// yet in the store
    pub async fn get_or_create_room(&self, room_id: &RoomId, room_type: RoomType) -> Room {
        if room_type == RoomType::Invited {
            return self.get_or_create_stripped_room(room_id).await;
        }

        let session = self.session.read().await;
        let user_id = &session.as_ref().expect("Creating room while not being logged in").user_id;

        self.rooms
            .entry(room_id.to_owned())
            .or_insert_with(|| Room::new(user_id, self.inner.clone(), room_id, room_type))
            .clone()
    }
}

impl Deref for Store {
    type Target = dyn StateStore;

    fn deref(&self) -> &Self::Target {
        &*self.inner
    }
}

/// Store state changes and pass them to the StateStore.
#[derive(Debug, Default)]
pub struct StateChanges {
    /// The sync token that relates to this update.
    pub sync_token: Option<String>,
    /// A user session, containing an access token and information about the
    /// associated user account.
    pub session: Option<Session>,
    /// A mapping of event type string to `AnyBasicEvent`.
    pub account_data: BTreeMap<GlobalAccountDataEventType, Raw<AnyGlobalAccountDataEvent>>,
    /// A mapping of `UserId` to `PresenceEvent`.
    pub presence: BTreeMap<OwnedUserId, Raw<PresenceEvent>>,

    /// A mapping of `RoomId` to a map of users and their
    /// `OriginalRoomMemberEvent`.
    pub members: BTreeMap<OwnedRoomId, BTreeMap<OwnedUserId, OriginalSyncRoomMemberEvent>>,
    /// A mapping of `RoomId` to a map of users and their
    /// `RoomMemberEventContent`.
    pub profiles: BTreeMap<OwnedRoomId, BTreeMap<OwnedUserId, RoomMemberEventContent>>,

    /// A mapping of `RoomId` to a map of event type string to a state key and
    /// `AnySyncStateEvent`.
    pub state:
        BTreeMap<OwnedRoomId, BTreeMap<StateEventType, BTreeMap<String, Raw<AnySyncStateEvent>>>>,
    /// A mapping of `RoomId` to a map of event type string to `AnyBasicEvent`.
    pub room_account_data:
        BTreeMap<OwnedRoomId, BTreeMap<RoomAccountDataEventType, Raw<AnyRoomAccountDataEvent>>>,
    /// A map of `RoomId` to `RoomInfo`.
    pub room_infos: BTreeMap<OwnedRoomId, RoomInfo>,
    /// A map of `RoomId` to `ReceiptEventContent`.
    pub receipts: BTreeMap<OwnedRoomId, ReceiptEventContent>,

    /// A mapping of `RoomId` to a map of event type to a map of state key to
    /// `AnyStrippedStateEvent`.
    pub stripped_state: BTreeMap<
        OwnedRoomId,
        BTreeMap<StateEventType, BTreeMap<String, Raw<AnyStrippedStateEvent>>>,
    >,
    /// A mapping of `RoomId` to a map of users and their
    /// `StrippedRoomMemberEvent`.
    pub stripped_members: BTreeMap<OwnedRoomId, BTreeMap<OwnedUserId, StrippedRoomMemberEvent>>,
    /// A map of `RoomId` to `RoomInfo` for stripped rooms (e.g. for invites or
    /// while knocking)
    pub stripped_room_infos: BTreeMap<OwnedRoomId, RoomInfo>,

    /// A map from room id to a map of a display name and a set of user ids that
    /// share that display name in the given room.
    pub ambiguity_maps: BTreeMap<OwnedRoomId, BTreeMap<String, BTreeSet<OwnedUserId>>>,
    /// A map of `RoomId` to a vector of `Notification`s
    pub notifications: BTreeMap<OwnedRoomId, Vec<Notification>>,
    /// A mapping of `RoomId` to a `TimelineSlice`
    #[cfg(feature = "experimental-timeline")]
    pub timeline: BTreeMap<OwnedRoomId, TimelineSlice>,
}

impl StateChanges {
    /// Create a new `StateChanges` struct with the given sync_token.
    pub fn new(sync_token: String) -> Self {
        Self { sync_token: Some(sync_token), ..Default::default() }
    }

    /// Update the `StateChanges` struct with the given `PresenceEvent`.
    pub fn add_presence_event(&mut self, event: PresenceEvent, raw_event: Raw<PresenceEvent>) {
        self.presence.insert(event.sender, raw_event);
    }

    /// Update the `StateChanges` struct with the given `RoomInfo`.
    pub fn add_room(&mut self, room: RoomInfo) {
        self.room_infos.insert(room.room_id.as_ref().to_owned(), room);
    }

    /// Update the `StateChanges` struct with the given `RoomInfo`.
    pub fn add_stripped_room(&mut self, room: RoomInfo) {
        self.stripped_room_infos.insert(room.room_id.as_ref().to_owned(), room);
    }

    /// Update the `StateChanges` struct with the given `AnyBasicEvent`.
    pub fn add_account_data(
        &mut self,
        event: AnyGlobalAccountDataEvent,
        raw_event: Raw<AnyGlobalAccountDataEvent>,
    ) {
        self.account_data.insert(event.event_type(), raw_event);
    }

    /// Update the `StateChanges` struct with the given room with a new
    /// `AnyBasicEvent`.
    pub fn add_room_account_data(
        &mut self,
        room_id: &RoomId,
        event: AnyRoomAccountDataEvent,
        raw_event: Raw<AnyRoomAccountDataEvent>,
    ) {
        self.room_account_data
            .entry(room_id.to_owned())
            .or_default()
            .insert(event.event_type(), raw_event);
    }

    /// Update the `StateChanges` struct with the given room with a new
    /// `StrippedMemberEvent`.
    pub fn add_stripped_member(&mut self, room_id: &RoomId, event: StrippedRoomMemberEvent) {
        let user_id = event.state_key.clone();

        self.stripped_members.entry(room_id.to_owned()).or_default().insert(user_id, event);
    }

    /// Update the `StateChanges` struct with the given room with a new
    /// `AnySyncStateEvent`.
    pub fn add_state_event(
        &mut self,
        room_id: &RoomId,
        event: AnySyncStateEvent,
        raw_event: Raw<AnySyncStateEvent>,
    ) {
        self.state
            .entry(room_id.to_owned())
            .or_default()
            .entry(event.event_type())
            .or_default()
            .insert(event.state_key().to_owned(), raw_event);
    }

    /// Update the `StateChanges` struct with the given room with a new
    /// `Notification`.
    pub fn add_notification(&mut self, room_id: &RoomId, notification: Notification) {
        self.notifications.entry(room_id.to_owned()).or_default().push(notification);
    }

    /// Update the `StateChanges` struct with the given room with a new
    /// `Receipts`.
    pub fn add_receipts(&mut self, room_id: &RoomId, event: ReceiptEventContent) {
        self.receipts.insert(room_id.to_owned(), event);
    }

    /// Update the `StateChanges` struct with the given room with a new
    /// `TimelineSlice`.
    #[cfg(feature = "experimental-timeline")]
    pub fn add_timeline(&mut self, room_id: &RoomId, timeline: TimelineSlice) {
        self.timeline.insert(room_id.to_owned(), timeline);
    }
}

/// Configuration for the state store and, when `encryption` is enabled, for the
/// crypto store.
///
/// # Example
///
/// ```
/// # use matrix_sdk_base::store::StoreConfig;
///
/// let store_config = StoreConfig::new();
/// ```
#[derive(Default)]
pub struct StoreConfig {
    #[cfg(feature = "e2e-encryption")]
    pub(crate) crypto_store: Option<Box<dyn CryptoStore>>,
    pub(crate) state_store: Option<Box<dyn StateStore>>,
}

#[cfg(not(tarpaulin_include))]
impl std::fmt::Debug for StoreConfig {
    fn fmt(&self, fmt: &mut std::fmt::Formatter<'_>) -> StdResult<(), std::fmt::Error> {
        fmt.debug_struct("StoreConfig").finish()
    }
}

impl StoreConfig {
    /// Create a new default `StoreConfig`.
    #[must_use]
    pub fn new() -> Self {
        Default::default()
    }

    /// Set a custom implementation of a `CryptoStore`.
    ///
    /// The crypto store must be opened before being set.
    #[cfg(feature = "e2e-encryption")]
    pub fn crypto_store(mut self, store: Box<dyn CryptoStore>) -> Self {
        self.crypto_store = Some(store);
        self
    }

    /// Set a custom implementation of a `StateStore`.
    pub fn state_store(mut self, store: Box<dyn StateStore>) -> Self {
        self.state_store = Some(store);
        self
    }
}<|MERGE_RESOLUTION|>--- conflicted
+++ resolved
@@ -59,10 +59,7 @@
 #[cfg(feature = "experimental-timeline")]
 use crate::deserialized_responses::{SyncRoomEvent, TimelineSlice};
 use crate::{
-<<<<<<< HEAD
-=======
-    deserialized_responses::{MemberEvent, SyncRoomEvent, TimelineSlice},
->>>>>>> 26935ee1
+    deserialized_responses::MemberEvent,
     media::MediaRequest,
     rooms::{RoomInfo, RoomType},
     Room, Session,
