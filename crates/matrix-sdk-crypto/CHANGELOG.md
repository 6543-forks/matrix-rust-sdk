--- conflicted
+++ resolved
@@ -1,4 +1,3 @@
-<<<<<<< HEAD
 # UNRELEASED
 
 Changes:
@@ -117,11 +116,8 @@
   ([#3194](https://github.com/matrix-org/matrix-rust-sdk/pull/3194))
 
 
-## 0.7.1
-
-Security fixes:
-=======
 # 0.7.2
+
 ### Security Fixes
 
 - Fix `UserIdentity::is_verified` to take into account our own identity
@@ -129,7 +125,6 @@
 
 # 0.7.1
 ### Security Fixes
->>>>>>> a18f90bf
 
 - Don't log the private part of the backup key, introduced in [#71136e4](https://github.com/matrix-org/matrix-rust-sdk/commit/71136e44c03c79f80d6d1a2446673bc4d53a2067).
 
